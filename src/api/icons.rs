use std::{
    collections::HashMap,
<<<<<<< HEAD
    net::{IpAddr, ToSocketAddrs},
    sync::{Arc, RwLock},
    time::{Duration, SystemTime},
};

use bytes::{Buf, Bytes, BytesMut};
use futures::{stream::StreamExt, TryFutureExt};
use once_cell::sync::Lazy;
use regex::Regex;
use reqwest::{header, Client, Response};
=======
    net::IpAddr,
    sync::Arc,
    time::{Duration, SystemTime},
};

use bytes::{Bytes, BytesMut};
use futures::{stream::StreamExt, TryFutureExt};
use once_cell::sync::Lazy;
use regex::Regex;
use reqwest::{
    header::{self, HeaderMap, HeaderValue},
    Client, Response,
};
>>>>>>> 42136a70
use rocket::{http::ContentType, response::Redirect, Route};
use tokio::{
    fs::{create_dir_all, remove_file, symlink_metadata, File},
    io::{AsyncReadExt, AsyncWriteExt},
<<<<<<< HEAD
=======
    net::lookup_host,
    sync::RwLock,
>>>>>>> 42136a70
};

use html5gum::{Emitter, EndTag, InfallibleTokenizer, Readable, StartTag, StringReader, Tokenizer};

use crate::{
    error::Error,
    util::{get_reqwest_client_builder, Cached},
    CONFIG,
};

pub fn routes() -> Vec<Route> {
    match CONFIG.icon_service().as_str() {
        "internal" => routes![icon_internal],
        "bitwarden" => routes![icon_bitwarden],
        "duckduckgo" => routes![icon_duckduckgo],
        "google" => routes![icon_google],
        _ => routes![icon_custom],
    }
}

static CLIENT: Lazy<Client> = Lazy::new(|| {
    // Generate the default headers
    let mut default_headers = HeaderMap::new();
    default_headers.insert(header::USER_AGENT, HeaderValue::from_static("Links (2.22; Linux X86_64; GNU C; text)"));
    default_headers.insert(header::ACCEPT, HeaderValue::from_static("text/html, text/*;q=0.5, image/*, */*;q=0.1"));
    default_headers.insert(header::ACCEPT_LANGUAGE, HeaderValue::from_static("en,*;q=0.1"));
    default_headers.insert(header::CACHE_CONTROL, HeaderValue::from_static("no-cache"));
    default_headers.insert(header::PRAGMA, HeaderValue::from_static("no-cache"));

    // Generate the cookie store
    let cookie_store = Arc::new(Jar::default());

    // Reuse the client between requests
    let client = get_reqwest_client_builder()
        .cookie_provider(cookie_store.clone())
        .timeout(Duration::from_secs(CONFIG.icon_download_timeout()))
        .default_headers(default_headers.clone());

    match client.build() {
        Ok(client) => client,
        Err(e) => {
            error!("Possible trust-dns error, trying with trust-dns disabled: '{e}'");
            get_reqwest_client_builder()
                .cookie_provider(cookie_store)
                .timeout(Duration::from_secs(CONFIG.icon_download_timeout()))
                .default_headers(default_headers)
                .trust_dns(false)
                .build()
                .expect("Failed to build client")
        }
    }
});

// Build Regex only once since this takes a lot of time.
static ICON_SIZE_REGEX: Lazy<Regex> = Lazy::new(|| Regex::new(r"(?x)(\d+)\D*(\d+)").unwrap());

// Special HashMap which holds the user defined Regex to speedup matching the regex.
static ICON_BLACKLIST_REGEX: Lazy<RwLock<HashMap<String, Regex>>> = Lazy::new(|| RwLock::new(HashMap::new()));

async fn icon_redirect(domain: &str, template: &str) -> Option<Redirect> {
    if !is_valid_domain(domain).await {
        warn!("Invalid domain: {}", domain);
        return None;
    }

    if is_domain_blacklisted(domain).await {
        return None;
    }

    let url = template.replace("{}", domain);
    match CONFIG.icon_redirect_code() {
        301 => Some(Redirect::moved(url)), // legacy permanent redirect
        302 => Some(Redirect::found(url)), // legacy temporary redirect
        307 => Some(Redirect::temporary(url)),
        308 => Some(Redirect::permanent(url)),
        _ => {
            error!("Unexpected redirect code {}", CONFIG.icon_redirect_code());
            None
        }
    }
}

#[get("/<domain>/icon.png")]
async fn icon_custom(domain: String) -> Option<Redirect> {
    icon_redirect(&domain, &CONFIG.icon_service()).await
}

#[get("/<domain>/icon.png")]
async fn icon_bitwarden(domain: String) -> Option<Redirect> {
    icon_redirect(&domain, "https://icons.bitwarden.net/{}/icon.png").await
}

#[get("/<domain>/icon.png")]
async fn icon_duckduckgo(domain: String) -> Option<Redirect> {
    icon_redirect(&domain, "https://icons.duckduckgo.com/ip3/{}.ico").await
}

#[get("/<domain>/icon.png")]
async fn icon_google(domain: String) -> Option<Redirect> {
    icon_redirect(&domain, "https://www.google.com/s2/favicons?domain={}&sz=32").await
}

#[get("/<domain>/icon.png")]
async fn icon_internal(domain: String) -> Cached<(ContentType, Vec<u8>)> {
    const FALLBACK_ICON: &[u8] = include_bytes!("../static/images/fallback-icon.png");

    if !is_valid_domain(&domain).await {
        warn!("Invalid domain: {}", domain);
        return Cached::ttl(
            (ContentType::new("image", "png"), FALLBACK_ICON.to_vec()),
            CONFIG.icon_cache_negttl(),
            true,
        );
    }

    match get_icon(&domain).await {
        Some((icon, icon_type)) => {
            Cached::ttl((ContentType::new("image", icon_type), icon), CONFIG.icon_cache_ttl(), true)
        }
        _ => Cached::ttl((ContentType::new("image", "png"), FALLBACK_ICON.to_vec()), CONFIG.icon_cache_negttl(), true),
    }
}

/// Returns if the domain provided is valid or not.
///
/// This does some manual checks and makes use of Url to do some basic checking.
/// domains can't be larger then 63 characters (not counting multiple subdomains) according to the RFC's, but we limit the total size to 255.
async fn is_valid_domain(domain: &str) -> bool {
    const ALLOWED_CHARS: &str = "_-.";

    // If parsing the domain fails using Url, it will not work with reqwest.
    if let Err(parse_error) = url::Url::parse(format!("https://{}", domain).as_str()) {
        debug!("Domain parse error: '{}' - {:?}", domain, parse_error);
        return false;
    } else if domain.is_empty()
        || domain.contains("..")
        || domain.starts_with('.')
        || domain.starts_with('-')
        || domain.ends_with('-')
    {
        debug!(
            "Domain validation error: '{}' is either empty, contains '..', starts with an '.', starts or ends with a '-'",
            domain
        );
        return false;
    } else if domain.len() > 255 {
        debug!("Domain validation error: '{}' exceeds 255 characters", domain);
        return false;
    }

    for c in domain.chars() {
        if !c.is_alphanumeric() && !ALLOWED_CHARS.contains(c) {
            debug!("Domain validation error: '{}' contains an invalid character '{}'", domain, c);
            return false;
        }
    }

    true
}

/// TODO: This is extracted from IpAddr::is_global, which is unstable:
/// https://doc.rust-lang.org/nightly/std/net/enum.IpAddr.html#method.is_global
/// Remove once https://github.com/rust-lang/rust/issues/27709 is merged
#[allow(clippy::nonminimal_bool)]
#[cfg(not(feature = "unstable"))]
fn is_global(ip: IpAddr) -> bool {
    match ip {
        IpAddr::V4(ip) => {
            // check if this address is 192.0.0.9 or 192.0.0.10. These addresses are the only two
            // globally routable addresses in the 192.0.0.0/24 range.
            if u32::from(ip) == 0xc0000009 || u32::from(ip) == 0xc000000a {
                return true;
            }
            !ip.is_private()
            && !ip.is_loopback()
            && !ip.is_link_local()
            && !ip.is_broadcast()
            && !ip.is_documentation()
            && !(ip.octets()[0] == 100 && (ip.octets()[1] & 0b1100_0000 == 0b0100_0000))
            && !(ip.octets()[0] == 192 && ip.octets()[1] == 0 && ip.octets()[2] == 0)
            && !(ip.octets()[0] & 240 == 240 && !ip.is_broadcast())
            && !(ip.octets()[0] == 198 && (ip.octets()[1] & 0xfe) == 18)
            // Make sure the address is not in 0.0.0.0/8
            && ip.octets()[0] != 0
        }
        IpAddr::V6(ip) => {
            if ip.is_multicast() && ip.segments()[0] & 0x000f == 14 {
                true
            } else {
                !ip.is_multicast()
                    && !ip.is_loopback()
                    && !((ip.segments()[0] & 0xffc0) == 0xfe80)
                    && !((ip.segments()[0] & 0xfe00) == 0xfc00)
                    && !ip.is_unspecified()
                    && !((ip.segments()[0] == 0x2001) && (ip.segments()[1] == 0xdb8))
            }
        }
    }
}

#[cfg(feature = "unstable")]
fn is_global(ip: IpAddr) -> bool {
    ip.is_global()
}

/// These are some tests to check that the implementations match
/// The IPv4 can be all checked in 5 mins or so and they are correct as of nightly 2020-07-11
/// The IPV6 can't be checked in a reasonable time, so we check  about ten billion random ones, so far correct
/// Note that the is_global implementation is subject to change as new IP RFCs are created
///
/// To run while showing progress output:
/// cargo test --features sqlite,unstable -- --nocapture --ignored
#[cfg(test)]
#[cfg(feature = "unstable")]
mod tests {
    use super::*;

    #[test]
    #[ignore]
    fn test_ipv4_global() {
        for a in 0..u8::MAX {
            println!("Iter: {}/255", a);
            for b in 0..u8::MAX {
                for c in 0..u8::MAX {
                    for d in 0..u8::MAX {
                        let ip = IpAddr::V4(std::net::Ipv4Addr::new(a, b, c, d));
                        assert_eq!(ip.is_global(), is_global(ip))
                    }
                }
            }
        }
    }

    #[test]
    #[ignore]
    fn test_ipv6_global() {
        use ring::rand::{SecureRandom, SystemRandom};
        let mut v = [0u8; 16];
        let rand = SystemRandom::new();
        for i in 0..1_000 {
            println!("Iter: {}/1_000", i);
            for _ in 0..10_000_000 {
                rand.fill(&mut v).expect("Error generating random values");
                let ip = IpAddr::V6(std::net::Ipv6Addr::new(
                    (v[14] as u16) << 8 | v[15] as u16,
                    (v[12] as u16) << 8 | v[13] as u16,
                    (v[10] as u16) << 8 | v[11] as u16,
                    (v[8] as u16) << 8 | v[9] as u16,
                    (v[6] as u16) << 8 | v[7] as u16,
                    (v[4] as u16) << 8 | v[5] as u16,
                    (v[2] as u16) << 8 | v[3] as u16,
                    (v[0] as u16) << 8 | v[1] as u16,
                ));
                assert_eq!(ip.is_global(), is_global(ip))
            }
        }
    }
}

use cached::proc_macro::cached;
#[cached(key = "String", convert = r#"{ domain.to_string() }"#, size = 16, time = 60)]
async fn is_domain_blacklisted(domain: &str) -> bool {
    if CONFIG.icon_blacklist_non_global_ips() {
        if let Ok(s) = lookup_host((domain, 0)).await {
            for addr in s {
                if !is_global(addr.ip()) {
                    debug!("IP {} for domain '{}' is not a global IP!", addr.ip(), domain);
                    return true;
                }
            }
        }
    }

    if let Some(blacklist) = CONFIG.icon_blacklist_regex() {
        let mut regex_hashmap = ICON_BLACKLIST_REGEX.read().await;

        // Use the pre-generate Regex stored in a Lazy HashMap if there's one, else generate it.
        let regex = if let Some(regex) = regex_hashmap.get(&blacklist) {
            regex
        } else {
            drop(regex_hashmap);

            let mut regex_hashmap_write = ICON_BLACKLIST_REGEX.write().await;
            // Clear the current list if the previous key doesn't exists.
            // To prevent growing of the HashMap after someone has changed it via the admin interface.
            if regex_hashmap_write.len() >= 1 {
                regex_hashmap_write.clear();
            }

            // Generate the regex to store in too the Lazy Static HashMap.
            let blacklist_regex = Regex::new(&blacklist);
            regex_hashmap_write.insert(blacklist.to_string(), blacklist_regex.unwrap());
            drop(regex_hashmap_write);

            regex_hashmap = ICON_BLACKLIST_REGEX.read().await;
            regex_hashmap.get(&blacklist).unwrap()
        };

        // Use the pre-generate Regex stored in a Lazy HashMap.
        if regex.is_match(domain) {
            debug!("Blacklisted domain: {} matched ICON_BLACKLIST_REGEX", domain);
            return true;
        }
    }
    false
}

async fn get_icon(domain: &str) -> Option<(Vec<u8>, String)> {
    let path = format!("{}/{}.png", CONFIG.icon_cache_folder(), domain);

    // Check for expiration of negatively cached copy
    if icon_is_negcached(&path).await {
        return None;
    }

    if let Some(icon) = get_cached_icon(&path).await {
<<<<<<< HEAD
        let icon_type = match get_icon_type(&icon) {
=======
        let icon_type = match get_icon_type(&icon).await {
>>>>>>> 42136a70
            Some(x) => x,
            _ => "x-icon",
        };
        return Some((icon, icon_type.to_string()));
    }

    if CONFIG.disable_icon_download() {
        return None;
    }

    // Get the icon, or None in case of error
    match download_icon(domain).await {
        Ok((icon, icon_type)) => {
            save_icon(&path, &icon).await;
            Some((icon.to_vec(), icon_type.unwrap_or("x-icon").to_string()))
        }
        Err(e) => {
            warn!("Unable to download icon: {:?}", e);
            let miss_indicator = path + ".miss";
            save_icon(&miss_indicator, &[]).await;
            None
        }
    }
}

async fn get_cached_icon(path: &str) -> Option<Vec<u8>> {
    // Check for expiration of successfully cached copy
    if icon_is_expired(path).await {
        return None;
    }

    // Try to read the cached icon, and return it if it exists
    if let Ok(mut f) = File::open(path).await {
        let mut buffer = Vec::new();

        if f.read_to_end(&mut buffer).await.is_ok() {
            return Some(buffer);
        }
    }

    None
}

async fn file_is_expired(path: &str, ttl: u64) -> Result<bool, Error> {
    let meta = symlink_metadata(path).await?;
    let modified = meta.modified()?;
    let age = SystemTime::now().duration_since(modified)?;

    Ok(ttl > 0 && ttl <= age.as_secs())
}

async fn icon_is_negcached(path: &str) -> bool {
    let miss_indicator = path.to_owned() + ".miss";
    let expired = file_is_expired(&miss_indicator, CONFIG.icon_cache_negttl()).await;

    match expired {
        // No longer negatively cached, drop the marker
        Ok(true) => {
            if let Err(e) = remove_file(&miss_indicator).await {
                error!("Could not remove negative cache indicator for icon {:?}: {:?}", path, e);
            }
            false
        }
        // The marker hasn't expired yet.
        Ok(false) => true,
        // The marker is missing or inaccessible in some way.
        Err(_) => false,
    }
}

async fn icon_is_expired(path: &str) -> bool {
    let expired = file_is_expired(path, CONFIG.icon_cache_ttl()).await;
    expired.unwrap_or(true)
}

struct Icon {
    priority: u8,
    href: String,
}

impl Icon {
    const fn new(priority: u8, href: String) -> Self {
        Self {
            priority,
            href,
        }
    }
}

async fn get_favicons_node(
    dom: InfallibleTokenizer<StringReader<'_>, FaviconEmitter>,
    icons: &mut Vec<Icon>,
    url: &url::Url,
) {
    const TAG_LINK: &[u8] = b"link";
    const TAG_BASE: &[u8] = b"base";
    const TAG_HEAD: &[u8] = b"head";
    const ATTR_REL: &[u8] = b"rel";
    const ATTR_HREF: &[u8] = b"href";
    const ATTR_SIZES: &[u8] = b"sizes";

    let mut base_url = url.clone();
    let mut icon_tags: Vec<StartTag> = Vec::new();
    for token in dom {
        match token {
            FaviconToken::StartTag(tag) => {
                if tag.name == TAG_LINK
                    && tag.attributes.contains_key(ATTR_REL)
                    && tag.attributes.contains_key(ATTR_HREF)
                {
                    let rel_value = std::str::from_utf8(tag.attributes.get(ATTR_REL).unwrap())
                        .unwrap_or_default()
                        .to_ascii_lowercase();
                    if rel_value.contains("icon") && !rel_value.contains("mask-icon") {
                        icon_tags.push(tag);
                    }
                } else if tag.name == TAG_BASE && tag.attributes.contains_key(ATTR_HREF) {
                    let href = std::str::from_utf8(tag.attributes.get(ATTR_HREF).unwrap()).unwrap_or_default();
                    debug!("Found base href: {href}");
                    base_url = match base_url.join(href) {
                        Ok(inner_url) => inner_url,
                        _ => url.clone(),
                    };
                }
            }
            FaviconToken::EndTag(tag) => {
                if tag.name == TAG_HEAD {
                    break;
                }
            }
        }
    }

    for icon_tag in icon_tags {
        if let Some(icon_href) = icon_tag.attributes.get(ATTR_HREF) {
            if let Ok(full_href) = base_url.join(std::str::from_utf8(icon_href).unwrap_or_default()) {
                let sizes = if let Some(v) = icon_tag.attributes.get(ATTR_SIZES) {
                    std::str::from_utf8(v).unwrap_or_default()
                } else {
                    ""
                };
                let priority = get_icon_priority(full_href.as_str(), sizes).await;
                icons.push(Icon::new(priority, full_href.to_string()));
            }
        };
    }
}

struct IconUrlResult {
    iconlist: Vec<Icon>,
    referer: String,
}

/// Returns a IconUrlResult which holds a Vector IconList and a string which holds the referer.
/// There will always two items within the iconlist which holds http(s)://domain.tld/favicon.ico.
/// This does not mean that that location does exists, but it is the default location browser use.
///
/// # Argument
/// * `domain` - A string which holds the domain with extension.
///
/// # Example
/// ```
/// let icon_result = get_icon_url("github.com").await?;
/// let icon_result = get_icon_url("vaultwarden.discourse.group").await?;
/// ```
async fn get_icon_url(domain: &str) -> Result<IconUrlResult, Error> {
    // Default URL with secure and insecure schemes
    let ssldomain = format!("https://{domain}");
    let httpdomain = format!("http://{domain}");

    // First check the domain as given during the request for both HTTPS and HTTP.
    let resp = match get_page(&ssldomain).or_else(|_| get_page(&httpdomain)).await {
        Ok(c) => Ok(c),
        Err(e) => {
            let mut sub_resp = Err(e);

            // When the domain is not an IP, and has more then one dot, remove all subdomains.
            let is_ip = domain.parse::<IpAddr>();
            if is_ip.is_err() && domain.matches('.').count() > 1 {
                let mut domain_parts = domain.split('.');
                let base_domain = format!(
                    "{base}.{tld}",
                    tld = domain_parts.next_back().unwrap(),
                    base = domain_parts.next_back().unwrap()
                );
                if is_valid_domain(&base_domain).await {
                    let sslbase = format!("https://{base_domain}");
                    let httpbase = format!("http://{base_domain}");
                    debug!("[get_icon_url]: Trying without subdomains '{base_domain}'");

                    sub_resp = get_page(&sslbase).or_else(|_| get_page(&httpbase)).await;
                }

            // When the domain is not an IP, and has less then 2 dots, try to add www. infront of it.
            } else if is_ip.is_err() && domain.matches('.').count() < 2 {
                let www_domain = format!("www.{domain}");
                if is_valid_domain(&www_domain).await {
                    let sslwww = format!("https://{www_domain}");
                    let httpwww = format!("http://{www_domain}");
                    debug!("[get_icon_url]: Trying with www. prefix '{www_domain}'");

                    sub_resp = get_page(&sslwww).or_else(|_| get_page(&httpwww)).await;
                }
            }
            sub_resp
        }
    };

    // Create the iconlist
    let mut iconlist: Vec<Icon> = Vec::new();
    let mut referer = String::from("");

    if let Ok(content) = resp {
        // Extract the URL from the respose in case redirects occured (like @ gitlab.com)
        let url = content.url().clone();

        // Set the referer to be used on the final request, some sites check this.
        // Mostly used to prevent direct linking and other security resons.
        referer = url.to_string();

        // Add the fallback favicon.ico and apple-touch-icon.png to the list with the domain the content responded from.
        iconlist.push(Icon::new(35, String::from(url.join("/favicon.ico").unwrap())));
        iconlist.push(Icon::new(40, String::from(url.join("/apple-touch-icon.png").unwrap())));

        // 384KB should be more than enough for the HTML, though as we only really need the HTML header.
<<<<<<< HEAD
        let mut limited_reader = stream_to_bytes_limit(content, 384 * 1024).await?.reader();
=======
        let limited_reader = stream_to_bytes_limit(content, 384 * 1024).await?.to_vec();
>>>>>>> 42136a70

        let dom = Tokenizer::new_with_emitter(limited_reader.to_reader(), FaviconEmitter::default()).infallible();
        get_favicons_node(dom, &mut iconlist, &url).await;
    } else {
        // Add the default favicon.ico to the list with just the given domain
        iconlist.push(Icon::new(35, format!("{ssldomain}/favicon.ico")));
        iconlist.push(Icon::new(40, format!("{ssldomain}/apple-touch-icon.png")));
        iconlist.push(Icon::new(35, format!("{httpdomain}/favicon.ico")));
        iconlist.push(Icon::new(40, format!("{httpdomain}/apple-touch-icon.png")));
    }

    // Sort the iconlist by priority
    iconlist.sort_by_key(|x| x.priority);

    // There always is an icon in the list, so no need to check if it exists, and just return the first one
    Ok(IconUrlResult {
        iconlist,
        referer,
    })
}

async fn get_page(url: &str) -> Result<Response, Error> {
    get_page_with_referer(url, "").await
}

async fn get_page_with_referer(url: &str, referer: &str) -> Result<Response, Error> {
<<<<<<< HEAD
    if is_domain_blacklisted(url::Url::parse(url).unwrap().host_str().unwrap_or_default()) {
=======
    if is_domain_blacklisted(url::Url::parse(url).unwrap().host_str().unwrap_or_default()).await {
>>>>>>> 42136a70
        warn!("Favicon '{}' resolves to a blacklisted domain or IP!", url);
    }

    let mut client = CLIENT.get(url);
    if !referer.is_empty() {
        client = client.header("Referer", referer)
    }

    match client.send().await {
        Ok(c) => c.error_for_status().map_err(Into::into),
        Err(e) => err_silent!(format!("{}", e)),
    }
}

/// Returns a Integer with the priority of the type of the icon which to prefer.
/// The lower the number the better.
///
/// # Arguments
/// * `href`  - A string which holds the href value or relative path.
/// * `sizes` - The size of the icon if available as a <width>x<height> value like 32x32.
///
/// # Example
/// ```
/// priority1 = get_icon_priority("http://example.com/path/to/a/favicon.png", "32x32").await;
/// priority2 = get_icon_priority("https://example.com/path/to/a/favicon.ico", "").await;
/// ```
async fn get_icon_priority(href: &str, sizes: &str) -> u8 {
    // Check if there is a dimension set
    let (width, height) = parse_sizes(sizes).await;

    // Check if there is a size given
    if width != 0 && height != 0 {
        // Only allow square dimensions
        if width == height {
            // Change priority by given size
            if width == 32 {
                1
            } else if width == 64 {
                2
            } else if (24..=192).contains(&width) {
                3
            } else if width == 16 {
                4
            } else {
                5
            }
        // There are dimensions available, but the image is not a square
        } else {
            200
        }
    } else {
        // Change priority by file extension
        if href.ends_with(".png") {
            10
        } else if href.ends_with(".jpg") || href.ends_with(".jpeg") {
            20
        } else {
            30
        }
    }
}

/// Returns a Tuple with the width and hight as a seperate value extracted from the sizes attribute
/// It will return 0 for both values if no match has been found.
///
/// # Arguments
/// * `sizes` - The size of the icon if available as a <width>x<height> value like 32x32.
///
/// # Example
/// ```
/// let (width, height) = parse_sizes("64x64").await; // (64, 64)
/// let (width, height) = parse_sizes("x128x128").await; // (128, 128)
/// let (width, height) = parse_sizes("32").await; // (0, 0)
/// ```
async fn parse_sizes(sizes: &str) -> (u16, u16) {
    let mut width: u16 = 0;
    let mut height: u16 = 0;

    if !sizes.is_empty() {
        match ICON_SIZE_REGEX.captures(sizes.trim()) {
            None => {}
            Some(dimensions) => {
                if dimensions.len() >= 3 {
                    width = dimensions[1].parse::<u16>().unwrap_or_default();
                    height = dimensions[2].parse::<u16>().unwrap_or_default();
                }
            }
        }
    }

    (width, height)
}

async fn download_icon(domain: &str) -> Result<(Bytes, Option<&str>), Error> {
<<<<<<< HEAD
    if is_domain_blacklisted(domain) {
=======
    if is_domain_blacklisted(domain).await {
>>>>>>> 42136a70
        err_silent!("Domain is blacklisted", domain)
    }

    let icon_result = get_icon_url(domain).await?;

    let mut buffer = Bytes::new();
    let mut icon_type: Option<&str> = None;

    use data_url::DataUrl;

    for icon in icon_result.iconlist.iter().take(5) {
        if icon.href.starts_with("data:image") {
            let datauri = DataUrl::process(&icon.href).unwrap();
            // Check if we are able to decode the data uri
            let mut body = BytesMut::new();
            match datauri.decode::<_, ()>(|bytes| {
                body.extend_from_slice(bytes);
                Ok(())
            }) {
                Ok(_) => {
                    // Also check if the size is atleast 67 bytes, which seems to be the smallest png i could create
                    if body.len() >= 67 {
                        // Check if the icon type is allowed, else try an icon from the list.
                        icon_type = get_icon_type(&body).await;
                        if icon_type.is_none() {
                            debug!("Icon from {} data:image uri, is not a valid image type", domain);
                            continue;
                        }
                        info!("Extracted icon from data:image uri for {}", domain);
                        buffer = body.freeze();
                        break;
                    }
                }
                _ => debug!("Extracted icon from data:image uri is invalid"),
            };
        } else {
            match get_page_with_referer(&icon.href, &icon_result.referer).await {
                Ok(res) => {
<<<<<<< HEAD
                    buffer = stream_to_bytes_limit(res, 512 * 1024).await?; // 512 KB for each icon max
                                                                            // Check if the icon type is allowed, else try an icon from the list.
                    icon_type = get_icon_type(&buffer);
                    // Check if the icon type is allowed, else try an icon from the list.
=======
                    buffer = stream_to_bytes_limit(res, 5120 * 1024).await?; // 5120KB/5MB for each icon max (Same as icons.bitwarden.net)

                    // Check if the icon type is allowed, else try an icon from the list.
                    icon_type = get_icon_type(&buffer).await;
>>>>>>> 42136a70
                    if icon_type.is_none() {
                        buffer.clear();
                        debug!("Icon from {}, is not a valid image type", icon.href);
                        continue;
                    }
                    info!("Downloaded icon from {}", icon.href);
                    break;
                }
                Err(e) => debug!("{:?}", e),
            };
        }
    }

    if buffer.is_empty() {
        err_silent!("Empty response or unable find a valid icon", domain);
    }

    Ok((buffer, icon_type))
}

async fn save_icon(path: &str, icon: &[u8]) {
    match File::create(path).await {
        Ok(mut f) => {
            f.write_all(icon).await.expect("Error writing icon file");
        }
        Err(ref e) if e.kind() == std::io::ErrorKind::NotFound => {
            create_dir_all(&CONFIG.icon_cache_folder()).await.expect("Error creating icon cache folder");
        }
        Err(e) => {
            warn!("Unable to save icon: {:?}", e);
        }
    }
}

async fn get_icon_type(bytes: &[u8]) -> Option<&'static str> {
    match bytes {
        [137, 80, 78, 71, ..] => Some("png"),
        [0, 0, 1, 0, ..] => Some("x-icon"),
        [82, 73, 70, 70, ..] => Some("webp"),
        [255, 216, 255, ..] => Some("jpeg"),
        [71, 73, 70, 56, ..] => Some("gif"),
        [66, 77, ..] => Some("bmp"),
        _ => None,
    }
}

/// Minimize the amount of bytes to be parsed from a reqwest result.
/// This prevents very long parsing and memory usage.
async fn stream_to_bytes_limit(res: Response, max_size: usize) -> Result<Bytes, reqwest::Error> {
    let mut stream = res.bytes_stream().take(max_size);
    let mut buf = BytesMut::new();
    let mut size = 0;
    while let Some(chunk) = stream.next().await {
        let chunk = &chunk?;
        size += chunk.len();
        buf.extend(chunk);
        if size >= max_size {
            break;
        }
    }
    Ok(buf.freeze())
}

/// This is an implementation of the default Cookie Jar from Reqwest and reqwest_cookie_store build by pfernie.
/// The default cookie jar used by Reqwest keeps all the cookies based upon the Max-Age or Expires which could be a long time.
/// That could be used for tracking, to prevent this we force the lifespan of the cookies to always be max two minutes.
/// A Cookie Jar is needed because some sites force a redirect with cookies to verify if a request uses cookies or not.
use cookie_store::CookieStore;
#[derive(Default)]
pub struct Jar(std::sync::RwLock<CookieStore>);

impl reqwest::cookie::CookieStore for Jar {
    fn set_cookies(&self, cookie_headers: &mut dyn Iterator<Item = &header::HeaderValue>, url: &url::Url) {
        use cookie::{Cookie as RawCookie, ParseError as RawCookieParseError};
        use time::Duration;

        let mut cookie_store = self.0.write().unwrap();
        let cookies = cookie_headers.filter_map(|val| {
            std::str::from_utf8(val.as_bytes())
                .map_err(RawCookieParseError::from)
                .and_then(RawCookie::parse)
                .map(|mut c| {
                    c.set_expires(None);
                    c.set_max_age(Some(Duration::minutes(2)));
                    c.into_owned()
                })
                .ok()
        });
        cookie_store.store_response_cookies(cookies, url);
    }

    fn cookies(&self, url: &url::Url) -> Option<header::HeaderValue> {
        let cookie_store = self.0.read().unwrap();
        let s = cookie_store
            .get_request_values(url)
            .map(|(name, value)| format!("{}={}", name, value))
            .collect::<Vec<_>>()
            .join("; ");

        if s.is_empty() {
            return None;
        }

        header::HeaderValue::from_maybe_shared(Bytes::from(s)).ok()
    }
}

<<<<<<< HEAD
async fn stream_to_bytes_limit(res: Response, max_size: usize) -> Result<Bytes, reqwest::Error> {
    let mut stream = res.bytes_stream().take(max_size);
    let mut buf = BytesMut::new();
    while let Some(chunk) = stream.next().await {
        buf.extend(chunk?);
    }
    Ok(buf.freeze())
=======
/// Custom FaviconEmitter for the html5gum parser.
/// The FaviconEmitter is using an almost 1:1 copy of the DefaultEmitter with some small changes.
/// This prevents emitting tags like comments, doctype and also strings between the tags.
/// Therefor parsing the HTML content is faster.
use std::collections::{BTreeSet, VecDeque};

enum FaviconToken {
    StartTag(StartTag),
    EndTag(EndTag),
}

#[derive(Default)]
struct FaviconEmitter {
    current_token: Option<FaviconToken>,
    last_start_tag: Vec<u8>,
    current_attribute: Option<(Vec<u8>, Vec<u8>)>,
    seen_attributes: BTreeSet<Vec<u8>>,
    emitted_tokens: VecDeque<FaviconToken>,
}

impl FaviconEmitter {
    fn emit_token(&mut self, token: FaviconToken) {
        self.emitted_tokens.push_front(token);
    }

    fn flush_current_attribute(&mut self) {
        if let Some((k, v)) = self.current_attribute.take() {
            match self.current_token {
                Some(FaviconToken::StartTag(ref mut tag)) => {
                    tag.attributes.entry(k).and_modify(|_| {}).or_insert(v);
                }
                Some(FaviconToken::EndTag(_)) => {
                    self.seen_attributes.insert(k);
                }
                _ => {
                    debug_assert!(false);
                }
            }
        }
    }
}

impl Emitter for FaviconEmitter {
    type Token = FaviconToken;

    fn set_last_start_tag(&mut self, last_start_tag: Option<&[u8]>) {
        self.last_start_tag.clear();
        self.last_start_tag.extend(last_start_tag.unwrap_or_default());
    }

    fn pop_token(&mut self) -> Option<Self::Token> {
        self.emitted_tokens.pop_back()
    }

    fn init_start_tag(&mut self) {
        self.current_token = Some(FaviconToken::StartTag(StartTag::default()));
    }

    fn init_end_tag(&mut self) {
        self.current_token = Some(FaviconToken::EndTag(EndTag::default()));
        self.seen_attributes.clear();
    }

    fn emit_current_tag(&mut self) {
        self.flush_current_attribute();
        let mut token = self.current_token.take().unwrap();
        match token {
            FaviconToken::EndTag(_) => {
                self.seen_attributes.clear();
            }
            FaviconToken::StartTag(ref mut tag) => {
                self.set_last_start_tag(Some(&tag.name));
            }
        }
        self.emit_token(token);
    }

    fn push_tag_name(&mut self, s: &[u8]) {
        match self.current_token {
            Some(
                FaviconToken::StartTag(StartTag {
                    ref mut name,
                    ..
                })
                | FaviconToken::EndTag(EndTag {
                    ref mut name,
                    ..
                }),
            ) => {
                name.extend(s);
            }
            _ => debug_assert!(false),
        }
    }

    fn init_attribute(&mut self) {
        self.flush_current_attribute();
        self.current_attribute = Some((Vec::new(), Vec::new()));
    }

    fn push_attribute_name(&mut self, s: &[u8]) {
        self.current_attribute.as_mut().unwrap().0.extend(s);
    }

    fn push_attribute_value(&mut self, s: &[u8]) {
        self.current_attribute.as_mut().unwrap().1.extend(s);
    }

    fn current_is_appropriate_end_tag_token(&mut self) -> bool {
        match self.current_token {
            Some(FaviconToken::EndTag(ref tag)) => !self.last_start_tag.is_empty() && self.last_start_tag == tag.name,
            _ => false,
        }
    }

    // We do not want and need these parts of the HTML document
    // These will be skipped and ignored during the tokenization and iteration.
    fn emit_current_comment(&mut self) {}
    fn emit_current_doctype(&mut self) {}
    fn emit_eof(&mut self) {}
    fn emit_error(&mut self, _: html5gum::Error) {}
    fn emit_string(&mut self, _: &[u8]) {}
    fn init_comment(&mut self) {}
    fn init_doctype(&mut self) {}
    fn push_comment(&mut self, _: &[u8]) {}
    fn push_doctype_name(&mut self, _: &[u8]) {}
    fn push_doctype_public_identifier(&mut self, _: &[u8]) {}
    fn push_doctype_system_identifier(&mut self, _: &[u8]) {}
    fn set_doctype_public_identifier(&mut self, _: &[u8]) {}
    fn set_doctype_system_identifier(&mut self, _: &[u8]) {}
    fn set_force_quirks(&mut self) {}
    fn set_self_closing(&mut self) {}
>>>>>>> 42136a70
}<|MERGE_RESOLUTION|>--- conflicted
+++ resolved
@@ -1,17 +1,5 @@
 use std::{
     collections::HashMap,
-<<<<<<< HEAD
-    net::{IpAddr, ToSocketAddrs},
-    sync::{Arc, RwLock},
-    time::{Duration, SystemTime},
-};
-
-use bytes::{Buf, Bytes, BytesMut};
-use futures::{stream::StreamExt, TryFutureExt};
-use once_cell::sync::Lazy;
-use regex::Regex;
-use reqwest::{header, Client, Response};
-=======
     net::IpAddr,
     sync::Arc,
     time::{Duration, SystemTime},
@@ -25,16 +13,12 @@
     header::{self, HeaderMap, HeaderValue},
     Client, Response,
 };
->>>>>>> 42136a70
 use rocket::{http::ContentType, response::Redirect, Route};
 use tokio::{
     fs::{create_dir_all, remove_file, symlink_metadata, File},
     io::{AsyncReadExt, AsyncWriteExt},
-<<<<<<< HEAD
-=======
     net::lookup_host,
     sync::RwLock,
->>>>>>> 42136a70
 };
 
 use html5gum::{Emitter, EndTag, InfallibleTokenizer, Readable, StartTag, StringReader, Tokenizer};
@@ -351,11 +335,7 @@
     }
 
     if let Some(icon) = get_cached_icon(&path).await {
-<<<<<<< HEAD
-        let icon_type = match get_icon_type(&icon) {
-=======
         let icon_type = match get_icon_type(&icon).await {
->>>>>>> 42136a70
             Some(x) => x,
             _ => "x-icon",
         };
@@ -581,11 +561,7 @@
         iconlist.push(Icon::new(40, String::from(url.join("/apple-touch-icon.png").unwrap())));
 
         // 384KB should be more than enough for the HTML, though as we only really need the HTML header.
-<<<<<<< HEAD
-        let mut limited_reader = stream_to_bytes_limit(content, 384 * 1024).await?.reader();
-=======
         let limited_reader = stream_to_bytes_limit(content, 384 * 1024).await?.to_vec();
->>>>>>> 42136a70
 
         let dom = Tokenizer::new_with_emitter(limited_reader.to_reader(), FaviconEmitter::default()).infallible();
         get_favicons_node(dom, &mut iconlist, &url).await;
@@ -612,11 +588,7 @@
 }
 
 async fn get_page_with_referer(url: &str, referer: &str) -> Result<Response, Error> {
-<<<<<<< HEAD
-    if is_domain_blacklisted(url::Url::parse(url).unwrap().host_str().unwrap_or_default()) {
-=======
     if is_domain_blacklisted(url::Url::parse(url).unwrap().host_str().unwrap_or_default()).await {
->>>>>>> 42136a70
         warn!("Favicon '{}' resolves to a blacklisted domain or IP!", url);
     }
 
@@ -711,11 +683,7 @@
 }
 
 async fn download_icon(domain: &str) -> Result<(Bytes, Option<&str>), Error> {
-<<<<<<< HEAD
-    if is_domain_blacklisted(domain) {
-=======
     if is_domain_blacklisted(domain).await {
->>>>>>> 42136a70
         err_silent!("Domain is blacklisted", domain)
     }
 
@@ -754,17 +722,10 @@
         } else {
             match get_page_with_referer(&icon.href, &icon_result.referer).await {
                 Ok(res) => {
-<<<<<<< HEAD
-                    buffer = stream_to_bytes_limit(res, 512 * 1024).await?; // 512 KB for each icon max
-                                                                            // Check if the icon type is allowed, else try an icon from the list.
-                    icon_type = get_icon_type(&buffer);
-                    // Check if the icon type is allowed, else try an icon from the list.
-=======
                     buffer = stream_to_bytes_limit(res, 5120 * 1024).await?; // 5120KB/5MB for each icon max (Same as icons.bitwarden.net)
 
                     // Check if the icon type is allowed, else try an icon from the list.
                     icon_type = get_icon_type(&buffer).await;
->>>>>>> 42136a70
                     if icon_type.is_none() {
                         buffer.clear();
                         debug!("Icon from {}, is not a valid image type", icon.href);
@@ -872,15 +833,6 @@
     }
 }
 
-<<<<<<< HEAD
-async fn stream_to_bytes_limit(res: Response, max_size: usize) -> Result<Bytes, reqwest::Error> {
-    let mut stream = res.bytes_stream().take(max_size);
-    let mut buf = BytesMut::new();
-    while let Some(chunk) = stream.next().await {
-        buf.extend(chunk?);
-    }
-    Ok(buf.freeze())
-=======
 /// Custom FaviconEmitter for the html5gum parser.
 /// The FaviconEmitter is using an almost 1:1 copy of the DefaultEmitter with some small changes.
 /// This prevents emitting tags like comments, doctype and also strings between the tags.
@@ -1013,5 +965,4 @@
     fn set_doctype_system_identifier(&mut self, _: &[u8]) {}
     fn set_force_quirks(&mut self) {}
     fn set_self_closing(&mut self) {}
->>>>>>> 42136a70
 }