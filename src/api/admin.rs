--- conflicted
+++ resolved
@@ -299,15 +299,12 @@
             usr["cipher_count"] = json!(Cipher::count_owned_by_user(&u.uuid, &conn));
             usr["attachment_count"] = json!(Attachment::count_by_user(&u.uuid, &conn));
             usr["attachment_size"] = json!(get_display_size(Attachment::size_by_user(&u.uuid, &conn) as i32));
-<<<<<<< HEAD
             usr["user_enabled"] = json!(u.enabled);
-=======
             usr["created_at"] = json!(&u.created_at.format("%Y-%m-%d %H:%M:%S").to_string());
             usr["last_active"] = match u.last_active(&conn) {
                 Some(timestamp) => json!(timestamp.format("%Y-%m-%d %H:%M:%S").to_string()),
                 None => json!("Never")
             };
->>>>>>> 99142c75
             usr
     }).collect();
 
