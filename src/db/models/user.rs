use chrono::{Duration, NaiveDateTime, Utc};
use serde_json::Value;

use crate::crypto;
use crate::CONFIG;

db_object! {
    #[derive(Identifiable, Queryable, Insertable, AsChangeset)]
    #[diesel(table_name = users)]
    #[diesel(treat_none_as_null = true)]
    #[diesel(primary_key(uuid))]
    pub struct User {
        pub uuid: String,
        pub enabled: bool,
        pub created_at: NaiveDateTime,
        pub updated_at: NaiveDateTime,
        pub verified_at: Option<NaiveDateTime>,
        pub last_verifying_at: Option<NaiveDateTime>,
        pub login_verify_count: i32,

        pub email: String,
        pub email_new: Option<String>,
        pub email_new_token: Option<String>,
        pub name: String,

        pub password_hash: Vec<u8>,
        pub salt: Vec<u8>,
        pub password_iterations: i32,
        pub password_hint: Option<String>,

        pub akey: String,
        pub private_key: Option<String>,
        pub public_key: Option<String>,

        #[diesel(column_name = "totp_secret")] // Note, this is only added to the UserDb structs, not to User
        _totp_secret: Option<String>,
        pub totp_recover: Option<String>,

        pub security_stamp: String,
        pub stamp_exception: Option<String>,

        pub equivalent_domains: String,
        pub excluded_globals: String,

        pub client_kdf_type: i32,
        pub client_kdf_iter: i32,

        pub api_key: Option<String>,

        pub avatar_color: Option<String>,
    }

    #[derive(Identifiable, Queryable, Insertable)]
    #[diesel(table_name = invitations)]
    #[diesel(primary_key(email))]
    pub struct Invitation {
        pub email: String,
    }
}

enum UserStatus {
    Enabled = 0,
    Invited = 1,
    _Disabled = 2,
}

#[derive(Serialize, Deserialize)]
pub struct UserStampException {
    pub routes: Vec<String>,
    pub security_stamp: String,
    pub expire: i64,
}

/// Local methods
impl User {
    pub const CLIENT_KDF_TYPE_DEFAULT: i32 = 0; // PBKDF2: 0
    pub const CLIENT_KDF_ITER_DEFAULT: i32 = 600_000;

    pub fn new(email: String) -> Self {
        let now = Utc::now().naive_utc();
        let email = email.to_lowercase();

        Self {
            uuid: crate::util::get_uuid(),
            enabled: true,
            created_at: now,
            updated_at: now,
            verified_at: None,
            last_verifying_at: None,
            login_verify_count: 0,
            name: email.clone(),
            email,
            akey: String::new(),
            email_new: None,
            email_new_token: None,

            password_hash: Vec::new(),
            salt: crypto::get_random_bytes::<64>().to_vec(),
            password_iterations: CONFIG.password_iterations(),

            security_stamp: crate::util::get_uuid(),
            stamp_exception: None,

            password_hint: None,
            private_key: None,
            public_key: None,

            _totp_secret: None,
            totp_recover: None,

            equivalent_domains: "[]".to_string(),
            excluded_globals: "[]".to_string(),

            client_kdf_type: Self::CLIENT_KDF_TYPE_DEFAULT,
            client_kdf_iter: Self::CLIENT_KDF_ITER_DEFAULT,

            api_key: None,

            avatar_color: None,
        }
    }

    pub fn check_valid_password(&self, password: &str) -> bool {
        crypto::verify_password_hash(
            password.as_bytes(),
            &self.salt,
            &self.password_hash,
            self.password_iterations as u32,
        )
    }

    pub fn check_valid_recovery_code(&self, recovery_code: &str) -> bool {
        if let Some(ref totp_recover) = self.totp_recover {
            crate::crypto::ct_eq(recovery_code, totp_recover.to_lowercase())
        } else {
            false
        }
    }

    pub fn check_valid_api_key(&self, key: &str) -> bool {
        matches!(self.api_key, Some(ref api_key) if crate::crypto::ct_eq(api_key, key))
    }

    /// Set the password hash generated
    /// And resets the security_stamp. Based upon the allow_next_route the security_stamp will be different.
    ///
    /// # Arguments
    ///
    /// * `password` - A str which contains a hashed version of the users master password.
    /// * `new_key` - A String  which contains the new aKey value of the users master password.
    /// * `allow_next_route` - A Option<Vec<String>> with the function names of the next allowed (rocket) routes.
    ///                       These routes are able to use the previous stamp id for the next 2 minutes.
    ///                       After these 2 minutes this stamp will expire.
    ///
<<<<<<< HEAD
    pub fn set_password(&mut self, password: &str, new_key: &str, allow_next_route: Option<Vec<String>>) {
=======
    pub fn set_password(
        &mut self,
        password: &str,
        new_key: Option<String>,
        reset_security_stamp: bool,
        allow_next_route: Option<Vec<String>>,
    ) {
>>>>>>> e38e1a5d
        self.password_hash = crypto::hash_password(password.as_bytes(), &self.salt, self.password_iterations as u32);

        if let Some(route) = allow_next_route {
            self.set_stamp_exception(route);
        }
<<<<<<< HEAD
        self.akey = String::from(new_key);
        self.reset_security_stamp()
=======

        if let Some(new_key) = new_key {
            self.akey = new_key;
        }

        if reset_security_stamp {
            self.reset_security_stamp()
        }
>>>>>>> e38e1a5d
    }

    pub fn reset_security_stamp(&mut self) {
        self.security_stamp = crate::util::get_uuid();
    }

    /// Set the stamp_exception to only allow a subsequent request matching a specific route using the current security-stamp.
    ///
    /// # Arguments
    /// * `route_exception` - A Vec<String> with the function names of the next allowed (rocket) routes.
    ///                       These routes are able to use the previous stamp id for the next 2 minutes.
    ///                       After these 2 minutes this stamp will expire.
    ///
    pub fn set_stamp_exception(&mut self, route_exception: Vec<String>) {
        let stamp_exception = UserStampException {
            routes: route_exception,
            security_stamp: self.security_stamp.clone(),
            expire: (Utc::now().naive_utc() + Duration::minutes(2)).timestamp(),
        };
        self.stamp_exception = Some(serde_json::to_string(&stamp_exception).unwrap_or_default());
    }

    /// Resets the stamp_exception to prevent re-use of the previous security-stamp
    pub fn reset_stamp_exception(&mut self) {
        self.stamp_exception = None;
    }
}

use super::{
    Cipher, Device, EmergencyAccess, Favorite, Folder, Send, TwoFactor, TwoFactorIncomplete, UserOrgType,
    UserOrganization,
};
use crate::db::DbConn;

use crate::api::EmptyResult;
use crate::error::MapResult;

/// Database methods
impl User {
    pub async fn to_json(&self, conn: &mut DbConn) -> Value {
        let mut orgs_json = Vec::new();
        for c in UserOrganization::find_confirmed_by_user(&self.uuid, conn).await {
            orgs_json.push(c.to_json(conn).await);
        }

        let twofactor_enabled = !TwoFactor::find_by_user(&self.uuid, conn).await.is_empty();

        // TODO: Might want to save the status field in the DB
        let status = if self.password_hash.is_empty() {
            UserStatus::Invited
        } else {
            UserStatus::Enabled
        };

        json!({
            "_Status": status as i32,
            "Id": self.uuid,
            "Name": self.name,
            "Email": self.email,
            "EmailVerified": !CONFIG.mail_enabled() || self.verified_at.is_some(),
            "Premium": true,
            "MasterPasswordHint": self.password_hint,
            "Culture": "en-US",
            "TwoFactorEnabled": twofactor_enabled,
            "Key": self.akey,
            "PrivateKey": self.private_key,
            "SecurityStamp": self.security_stamp,
            "Organizations": orgs_json,
            "Providers": [],
            "ProviderOrganizations": [],
            "ForcePasswordReset": false,
            "AvatarColor": self.avatar_color,
            "Object": "profile",
        })
    }

    pub async fn save(&mut self, conn: &mut DbConn) -> EmptyResult {
        if self.email.trim().is_empty() {
            err!("User email can't be empty")
        }

        self.updated_at = Utc::now().naive_utc();

        db_run! {conn:
            sqlite, mysql {
                match diesel::replace_into(users::table)
                    .values(UserDb::to_db(self))
                    .execute(conn)
                {
                    Ok(_) => Ok(()),
                    // Record already exists and causes a Foreign Key Violation because replace_into() wants to delete the record first.
                    Err(diesel::result::Error::DatabaseError(diesel::result::DatabaseErrorKind::ForeignKeyViolation, _)) => {
                        diesel::update(users::table)
                            .filter(users::uuid.eq(&self.uuid))
                            .set(UserDb::to_db(self))
                            .execute(conn)
                            .map_res("Error saving user")
                    }
                    Err(e) => Err(e.into()),
                }.map_res("Error saving user")
            }
            postgresql {
                let value = UserDb::to_db(self);
                diesel::insert_into(users::table) // Insert or update
                    .values(&value)
                    .on_conflict(users::uuid)
                    .do_update()
                    .set(&value)
                    .execute(conn)
                    .map_res("Error saving user")
            }
        }
    }

    pub async fn delete(self, conn: &mut DbConn) -> EmptyResult {
        for user_org in UserOrganization::find_confirmed_by_user(&self.uuid, conn).await {
            if user_org.atype == UserOrgType::Owner
                && UserOrganization::count_confirmed_by_org_and_type(&user_org.org_uuid, UserOrgType::Owner, conn).await
                    <= 1
            {
                err!("Can't delete last owner")
            }
        }

        Send::delete_all_by_user(&self.uuid, conn).await?;
        EmergencyAccess::delete_all_by_user(&self.uuid, conn).await?;
        UserOrganization::delete_all_by_user(&self.uuid, conn).await?;
        Cipher::delete_all_by_user(&self.uuid, conn).await?;
        Favorite::delete_all_by_user(&self.uuid, conn).await?;
        Folder::delete_all_by_user(&self.uuid, conn).await?;
        Device::delete_all_by_user(&self.uuid, conn).await?;
        TwoFactor::delete_all_by_user(&self.uuid, conn).await?;
        TwoFactorIncomplete::delete_all_by_user(&self.uuid, conn).await?;
        Invitation::take(&self.email, conn).await; // Delete invitation if any

        db_run! {conn: {
            diesel::delete(users::table.filter(users::uuid.eq(self.uuid)))
                .execute(conn)
                .map_res("Error deleting user")
        }}
    }

    pub async fn update_uuid_revision(uuid: &str, conn: &mut DbConn) {
        if let Err(e) = Self::_update_revision(uuid, &Utc::now().naive_utc(), conn).await {
            warn!("Failed to update revision for {}: {:#?}", uuid, e);
        }
    }

    pub async fn update_all_revisions(conn: &mut DbConn) -> EmptyResult {
        let updated_at = Utc::now().naive_utc();

        db_run! {conn: {
            crate::util::retry(|| {
                diesel::update(users::table)
                    .set(users::updated_at.eq(updated_at))
                    .execute(conn)
            }, 10)
            .map_res("Error updating revision date for all users")
        }}
    }

    pub async fn update_revision(&mut self, conn: &mut DbConn) -> EmptyResult {
        self.updated_at = Utc::now().naive_utc();

        Self::_update_revision(&self.uuid, &self.updated_at, conn).await
    }

    async fn _update_revision(uuid: &str, date: &NaiveDateTime, conn: &mut DbConn) -> EmptyResult {
        db_run! {conn: {
            crate::util::retry(|| {
                diesel::update(users::table.filter(users::uuid.eq(uuid)))
                    .set(users::updated_at.eq(date))
                    .execute(conn)
            }, 10)
            .map_res("Error updating user revision")
        }}
    }

    pub async fn find_by_mail(mail: &str, conn: &mut DbConn) -> Option<Self> {
        let lower_mail = mail.to_lowercase();
        db_run! {conn: {
            users::table
                .filter(users::email.eq(lower_mail))
                .first::<UserDb>(conn)
                .ok()
                .from_db()
        }}
    }

    pub async fn find_by_uuid(uuid: &str, conn: &mut DbConn) -> Option<Self> {
        db_run! {conn: {
            users::table.filter(users::uuid.eq(uuid)).first::<UserDb>(conn).ok().from_db()
        }}
    }

    pub async fn get_all(conn: &mut DbConn) -> Vec<Self> {
        db_run! {conn: {
            users::table.load::<UserDb>(conn).expect("Error loading users").from_db()
        }}
    }

    pub async fn last_active(&self, conn: &mut DbConn) -> Option<NaiveDateTime> {
        match Device::find_latest_active_by_user(&self.uuid, conn).await {
            Some(device) => Some(device.updated_at),
            None => None,
        }
    }
}

impl Invitation {
    pub fn new(email: &str) -> Self {
        let email = email.to_lowercase();
        Self {
            email,
        }
    }

    pub async fn save(&self, conn: &mut DbConn) -> EmptyResult {
        if self.email.trim().is_empty() {
            err!("Invitation email can't be empty")
        }

        db_run! {conn:
            sqlite, mysql {
                // Not checking for ForeignKey Constraints here
                // Table invitations does not have any ForeignKey Constraints.
                diesel::replace_into(invitations::table)
                    .values(InvitationDb::to_db(self))
                    .execute(conn)
                    .map_res("Error saving invitation")
            }
            postgresql {
                diesel::insert_into(invitations::table)
                    .values(InvitationDb::to_db(self))
                    .on_conflict(invitations::email)
                    .do_nothing()
                    .execute(conn)
                    .map_res("Error saving invitation")
            }
        }
    }

    pub async fn delete(self, conn: &mut DbConn) -> EmptyResult {
        db_run! {conn: {
            diesel::delete(invitations::table.filter(invitations::email.eq(self.email)))
                .execute(conn)
                .map_res("Error deleting invitation")
        }}
    }

    pub async fn find_by_mail(mail: &str, conn: &mut DbConn) -> Option<Self> {
        let lower_mail = mail.to_lowercase();
        db_run! {conn: {
            invitations::table
                .filter(invitations::email.eq(lower_mail))
                .first::<InvitationDb>(conn)
                .ok()
                .from_db()
        }}
    }

    pub async fn take(mail: &str, conn: &mut DbConn) -> bool {
        match Self::find_by_mail(mail, conn).await {
            Some(invitation) => invitation.delete(conn).await.is_ok(),
            None => false,
        }
    }
}<|MERGE_RESOLUTION|>--- conflicted
+++ resolved
@@ -152,9 +152,6 @@
     ///                       These routes are able to use the previous stamp id for the next 2 minutes.
     ///                       After these 2 minutes this stamp will expire.
     ///
-<<<<<<< HEAD
-    pub fn set_password(&mut self, password: &str, new_key: &str, allow_next_route: Option<Vec<String>>) {
-=======
     pub fn set_password(
         &mut self,
         password: &str,
@@ -162,16 +159,11 @@
         reset_security_stamp: bool,
         allow_next_route: Option<Vec<String>>,
     ) {
->>>>>>> e38e1a5d
         self.password_hash = crypto::hash_password(password.as_bytes(), &self.salt, self.password_iterations as u32);
 
         if let Some(route) = allow_next_route {
             self.set_stamp_exception(route);
         }
-<<<<<<< HEAD
-        self.akey = String::from(new_key);
-        self.reset_security_stamp()
-=======
 
         if let Some(new_key) = new_key {
             self.akey = new_key;
@@ -180,7 +172,6 @@
         if reset_security_stamp {
             self.reset_security_stamp()
         }
->>>>>>> e38e1a5d
     }
 
     pub fn reset_security_stamp(&mut self) {
